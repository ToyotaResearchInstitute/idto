# -*- python -*-

package(default_visibility = ["//visibility:public"])

load("//tools/lint:lint.bzl", "add_lint_tests")

cc_binary(
    name = "allegro_hand",
    srcs = ["allegro_hand.cc"],
    data = [
        ":allegro_hand.yaml",
        ":allegro_hand_upside_down.yaml",
        "//examples:models",
        "@drake//manipulation/models/allegro_hand_description:models",
    ],
    deps = [
        "//examples:example_base",
        "//utils:find_resource",
        "@drake//multibody/parsing",
        "@drake//multibody/plant",
        "@gflags",
    ],
)

cc_test(
    name = "allegro_hand_test",
    srcs = ["allegro_hand.cc"],
    args = ["--test"],
    data = [
<<<<<<< HEAD
        ":test.yaml",
=======
        ":allegro_hand.yaml",
>>>>>>> 52e1cd6d
        "//examples:models",
        "@drake//manipulation/models/allegro_hand_description:models",
    ],
    deps = [
        "//examples:example_base",
        "//utils:find_resource",
        "@drake//multibody/parsing",
        "@drake//multibody/plant",
        "@gflags",
    ],
)

add_lint_tests()<|MERGE_RESOLUTION|>--- conflicted
+++ resolved
@@ -27,11 +27,7 @@
     srcs = ["allegro_hand.cc"],
     args = ["--test"],
     data = [
-<<<<<<< HEAD
-        ":test.yaml",
-=======
         ":allegro_hand.yaml",
->>>>>>> 52e1cd6d
         "//examples:models",
         "@drake//manipulation/models/allegro_hand_description:models",
     ],
