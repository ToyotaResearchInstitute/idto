--- conflicted
+++ resolved
@@ -25,11 +25,7 @@
     srcs = ["hopper.cc"],
     args = ["--test"],
     data = [
-<<<<<<< HEAD
-        ":test.yaml",
-=======
         ":hopper.yaml",
->>>>>>> 52e1cd6d
         "//examples:models",
     ],
     deps = [
