# -*- python -*-

package(default_visibility = ["//visibility:public"])

load("//tools/lint:lint.bzl", "add_lint_tests")

cc_binary(
    name = "jaco_ball",
    srcs = ["jaco_ball.cc"],
    data = [
        ":jaco_ball.yaml",
        "//examples:models",
        "@drake//manipulation/models/jaco_description:models",
    ],
    deps = [
        "//examples:example_base",
        "//utils:find_resource",
        "@drake//multibody/parsing",
        "@drake//multibody/plant",
        "@gflags"
    ],
)

cc_test(
    name = "jaco_ball_test",
    srcs = ["jaco_ball.cc"],
    args = ["--test"],
    data = [
<<<<<<< HEAD
        ":test.yaml",
=======
        ":jaco_ball.yaml",
>>>>>>> 52e1cd6d
        "//examples:models",
        "@drake//manipulation/models/jaco_description:models",
    ],
    deps = [
        "//examples:example_base",
        "//utils:find_resource",
        "@drake//multibody/parsing",
        "@drake//multibody/plant",
        "@gflags"
    ],
)

add_lint_tests()<|MERGE_RESOLUTION|>--- conflicted
+++ resolved
@@ -26,11 +26,7 @@
     srcs = ["jaco_ball.cc"],
     args = ["--test"],
     data = [
-<<<<<<< HEAD
-        ":test.yaml",
-=======
         ":jaco_ball.yaml",
->>>>>>> 52e1cd6d
         "//examples:models",
         "@drake//manipulation/models/jaco_description:models",
     ],
