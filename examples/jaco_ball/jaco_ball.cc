#include "examples/example_base.h"
#include "utils/find_resource.h"
#include <drake/geometry/proximity_properties.h>
#include <drake/multibody/parsing/parser.h>
#include <drake/multibody/plant/multibody_plant.h>
#include <gflags/gflags.h>

DEFINE_bool(test, false,
            "whether this example is being run in test mode, where we solve a "
            "simpler problem");

namespace idto {
namespace examples {
namespace jaco_ball {

using drake::geometry::AddCompliantHydroelasticProperties;
using drake::geometry::AddContactMaterial;
using drake::geometry::Box;
using drake::geometry::Cylinder;
using drake::geometry::ProximityProperties;
using drake::geometry::Sphere;
using drake::math::RigidTransformd;
using drake::math::RollPitchYawd;
using drake::multibody::CoulombFriction;
using drake::multibody::ModelInstanceIndex;
using drake::multibody::MultibodyPlant;
using drake::multibody::Parser;
using drake::multibody::RigidBody;
using drake::multibody::SpatialInertia;
using drake::multibody::UnitInertia;
using Eigen::Vector3d;

class JacoBallExample : public TrajOptExample {
 public:
  JacoBallExample() {
    // Set the camera viewpoint
    const Vector3d camera_pose(1.5, 0.0, 0.5);
    const Vector3d target_pose(0.0, 0.0, 0.0);
    meshcat_->SetCameraPose(camera_pose, target_pose);
  }

 private:
  void CreatePlantModel(MultibodyPlant<double>* plant) const final {
    const drake::Vector4<double> blue(0.1, 0.3, 0.5, 0.8);
    const drake::Vector4<double> black(0.0, 0.0, 0.0, 0.5);

    // Add a jaco arm without gravity
    std::string robot_file = idto::FindIdtoResourceOrThrow(
        "idto/examples/models/j2s7s300_arm_sphere_collision_v2.sdf");
    ModelInstanceIndex jaco = Parser(plant).AddModels(robot_file)[0];
    RigidTransformd X_jaco(RollPitchYawd(0, 0, M_PI_2),
                           Vector3d(0, 0.27, 0.11));
    plant->WeldFrames(plant->world_frame(), plant->GetFrameByName("base"),
                      X_jaco);
    plant->set_gravity_enabled(jaco, false);

    // Add the ball model
    const double mass = 0.3;
    const double radius = 0.06;
    ModelInstanceIndex ball_idx = plant->AddModelInstance("ball");
    const SpatialInertia<double> I(mass, Vector3d::Zero(),
                                   UnitInertia<double>::SolidSphere(radius));
    const RigidBody<double>& ball = plant->AddRigidBody("ball", ball_idx, I);

    plant->RegisterVisualGeometry(ball, RigidTransformd::Identity(),
                                  Sphere(radius), "ball_visual", blue);
    plant->RegisterCollisionGeometry(ball, RigidTransformd::Identity(),
                                     Sphere(radius), "ball_collision",
                                     CoulombFriction<double>(0.5, 0.5));

    // Add some markers to the ball so we can see its rotation
    RigidTransformd X_m1(RollPitchYawd(0, 0, 0), Vector3d(0, 0, 0));
    RigidTransformd X_m2(RollPitchYawd(M_PI_2, 0, 0), Vector3d(0, 0, 0));
    RigidTransformd X_m3(RollPitchYawd(0, M_PI_2, 0), Vector3d(0, 0, 0));
    plant->RegisterVisualGeometry(ball, X_m1,
                                  Cylinder(0.1 * radius, 2 * radius),
                                  "ball_marker_one", black);
    plant->RegisterVisualGeometry(ball, X_m2,
                                  Cylinder(0.1 * radius, 2 * radius),
                                  "ball_marker_two", black);
    plant->RegisterVisualGeometry(ball, X_m3,
                                  Cylinder(0.1 * radius, 2 * radius),
                                  "ball_marker_three", black);

    // Add the ground
    const drake::Vector4<double> tan(0.87, 0.7, 0.5, 1.0);
    const drake::Vector4<double> green(0.3, 0.6, 0.4, 1.0);
    RigidTransformd X_ground(Vector3d(0.0, 0.0, -0.5));
    RigidTransformd X_table(Vector3d(0.6, 0.0, -0.499));
    plant->RegisterVisualGeometry(plant->world_body(), X_ground, Box(25, 25, 1),
                                  "ground", green);
    plant->RegisterVisualGeometry(plant->world_body(), X_table,
                                  Box(1.5, 1.5, 1), "table", tan);
    plant->RegisterCollisionGeometry(plant->world_body(), X_ground,
                                     Box(25, 25, 1), "ground",
                                     CoulombFriction<double>(0.5, 0.5));
  }

  void CreatePlantModelForSimulation(
      MultibodyPlant<double>* plant) const final {
    const drake::Vector4<double> blue(0.1, 0.3, 0.5, 0.8);
    const drake::Vector4<double> black(0.0, 0.0, 0.0, 0.5);

    // Add a jaco arm without gravity
    std::string robot_file = idto::FindIdtoResourceOrThrow(
        "idto/examples/models/j2s7s300_arm_hydro_collision.sdf");
    ModelInstanceIndex jaco = Parser(plant).AddModels(robot_file)[0];
    RigidTransformd X_jaco(RollPitchYawd(0, 0, M_PI_2),
                           Vector3d(0, 0.27, 0.11));
    plant->WeldFrames(plant->world_frame(), plant->GetFrameByName("base"),
                      X_jaco);
    plant->set_gravity_enabled(jaco, false);

    // Add the ball model
    // N.B. the radius is slightly larger than the model used for optimization,
    // in order to (1) compensate for the fact that the jaco arm cannot apply
    // feed-forward torques and (2) compensate for the fact that the planner's
    // contact model allows force at a distance.
    const double mass = 0.3;
    const double radius = 0.063;
    ModelInstanceIndex ball_idx = plant->AddModelInstance("ball");
    const SpatialInertia<double> I(mass, Vector3d::Zero(),
                                   UnitInertia<double>::SolidSphere(radius));
    const RigidBody<double>& ball = plant->AddRigidBody("ball", ball_idx, I);

    plant->RegisterVisualGeometry(ball, RigidTransformd::Identity(),
                                  Sphere(radius), "ball_visual", blue);
    plant->RegisterCollisionGeometry(ball, RigidTransformd::Identity(),
                                     Sphere(radius), "ball_collision",
                                     CoulombFriction<double>(0.5, 0.5));

    // Add some markers to the ball so we can see its rotation
    RigidTransformd X_m1(RollPitchYawd(0, 0, 0), Vector3d(0, 0, 0));
    RigidTransformd X_m2(RollPitchYawd(M_PI_2, 0, 0), Vector3d(0, 0, 0));
    RigidTransformd X_m3(RollPitchYawd(0, M_PI_2, 0), Vector3d(0, 0, 0));
    plant->RegisterVisualGeometry(ball, X_m1,
                                  Cylinder(0.1 * radius, 2 * radius),
                                  "ball_marker_one", black);
    plant->RegisterVisualGeometry(ball, X_m2,
                                  Cylinder(0.1 * radius, 2 * radius),
                                  "ball_marker_two", black);
    plant->RegisterVisualGeometry(ball, X_m3,
                                  Cylinder(0.1 * radius, 2 * radius),
                                  "ball_marker_three", black);

    // Add the ground
    const drake::Vector4<double> tan(0.87, 0.7, 0.5, 1.0);
    const drake::Vector4<double> green(0.3, 0.6, 0.4, 1.0);
    RigidTransformd X_ground(Vector3d(0.0, 0.0, -0.5));
    RigidTransformd X_table(Vector3d(0.6, 0.0, -0.499));
    plant->RegisterVisualGeometry(plant->world_body(), X_ground, Box(25, 25, 1),
                                  "ground", green);
    plant->RegisterVisualGeometry(plant->world_body(), X_table,
                                  Box(1.5, 1.5, 1), "table", tan);
    plant->RegisterCollisionGeometry(plant->world_body(), X_ground,
                                     Box(25, 25, 1), "ground",
                                     CoulombFriction<double>(0.5, 0.5));
  }
};

}  // namespace jaco_ball
}  // namespace examples
}  // namespace idto

int main(int argc, char* argv[]) {
  gflags::ParseCommandLineFlags(&argc, &argv, true);

  idto::examples::jaco_ball::JacoBallExample example;
<<<<<<< HEAD
  if (FLAGS_test) {
    example.RunExample("idto/examples/jaco_ball/test.yaml");
  } else {
    example.RunExample("idto/examples/jaco_ball/jaco_ball.yaml");
  }
=======
  example.RunExample("idto/examples/jaco_ball/jaco_ball.yaml", FLAGS_test);

>>>>>>> 52e1cd6d
  return 0;
}<|MERGE_RESOLUTION|>--- conflicted
+++ resolved
@@ -166,15 +166,7 @@
   gflags::ParseCommandLineFlags(&argc, &argv, true);
 
   idto::examples::jaco_ball::JacoBallExample example;
-<<<<<<< HEAD
-  if (FLAGS_test) {
-    example.RunExample("idto/examples/jaco_ball/test.yaml");
-  } else {
-    example.RunExample("idto/examples/jaco_ball/jaco_ball.yaml");
-  }
-=======
   example.RunExample("idto/examples/jaco_ball/jaco_ball.yaml", FLAGS_test);
 
->>>>>>> 52e1cd6d
   return 0;
 }