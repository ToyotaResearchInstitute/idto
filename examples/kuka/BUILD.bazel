# -*- python -*-

package(default_visibility = ["//visibility:public"])

load("//tools/lint:lint.bzl", "add_lint_tests")

cc_binary(
    name = "kuka",
    srcs = ["kuka.cc"],
    data = [
        ":kuka.yaml",
        "//examples:models",
        "@drake//manipulation/models/iiwa_description:models",
    ],
    deps = [
        "//examples:example_base",
        "//utils:find_resource",
        "@drake//multibody/parsing",
        "@drake//multibody/plant",
        "@gflags"
    ],
)

cc_test(
    name = "kuka_test",
    srcs = ["kuka.cc"],
    args = ["--test"],
    data = [
<<<<<<< HEAD
        ":test.yaml",
=======
        ":kuka.yaml",
>>>>>>> 52e1cd6d
        "//examples:models",
        "@drake//manipulation/models/iiwa_description:models",
    ],
    deps = [
        "//examples:example_base",
        "//utils:find_resource",
        "@drake//multibody/parsing",
        "@drake//multibody/plant",
        "@gflags"
    ],
)

add_lint_tests()<|MERGE_RESOLUTION|>--- conflicted
+++ resolved
@@ -26,11 +26,7 @@
     srcs = ["kuka.cc"],
     args = ["--test"],
     data = [
-<<<<<<< HEAD
-        ":test.yaml",
-=======
         ":kuka.yaml",
->>>>>>> 52e1cd6d
         "//examples:models",
         "@drake//manipulation/models/iiwa_description:models",
     ],
