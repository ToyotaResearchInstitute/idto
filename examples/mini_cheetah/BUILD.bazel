# -*- python -*-

package(default_visibility = ["//visibility:public"])

load("//tools/lint:lint.bzl", "add_lint_tests")

cc_binary(
    name = "mini_cheetah",
    srcs = ["mini_cheetah.cc"],
    data = [
        ":mini_cheetah.yaml",
        "//examples:models",
    ],
    deps = [
        "//examples:example_base",
        "//utils:find_resource",
        "@drake//multibody/parsing",
        "@drake//multibody/plant",
        "@gflags",
    ],
)

cc_test(
    name = "mini_cheetah_test",
    srcs = ["mini_cheetah.cc"],
    args = ["--test"],
    data = [
<<<<<<< HEAD
        ":test.yaml",
=======
        ":mini_cheetah.yaml",
>>>>>>> 52e1cd6d
        "//examples:models",
    ],
    deps = [
        "//examples:example_base",
        "//utils:find_resource",
        "@drake//multibody/parsing",
        "@drake//multibody/plant",
        "@gflags",
    ],
)

add_lint_tests()<|MERGE_RESOLUTION|>--- conflicted
+++ resolved
@@ -25,11 +25,7 @@
     srcs = ["mini_cheetah.cc"],
     args = ["--test"],
     data = [
-<<<<<<< HEAD
-        ":test.yaml",
-=======
         ":mini_cheetah.yaml",
->>>>>>> 52e1cd6d
         "//examples:models",
     ],
     deps = [
