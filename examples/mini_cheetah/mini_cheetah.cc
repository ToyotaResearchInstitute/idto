--- conflicted
+++ resolved
@@ -76,16 +76,8 @@
   gflags::ParseCommandLineFlags(&argc, &argv, true);
 
   idto::examples::mini_cheetah::MiniCheetahExample example;
-<<<<<<< HEAD
-  if (FLAGS_test) {
-    example.RunExample("idto/examples/mini_cheetah/test.yaml");
-  } else {
-    example.RunExample("idto/examples/mini_cheetah/mini_cheetah.yaml");
-  }
-=======
   example.RunExample("idto/examples/mini_cheetah/mini_cheetah.yaml",
                      FLAGS_test);
 
->>>>>>> 52e1cd6d
   return 0;
 }