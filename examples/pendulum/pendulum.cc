#include "examples/example_base.h"
#include <drake/common/find_resource.h>
#include <drake/multibody/parsing/parser.h>
#include <drake/multibody/plant/multibody_plant.h>
#include <gflags/gflags.h>

DEFINE_bool(test, false,
            "whether this example is being run in test mode, where we solve a "
            "simpler problem");

namespace idto {
namespace examples {
namespace pendulum {

using drake::multibody::MultibodyPlant;
using drake::multibody::Parser;

class PendulumExample : public TrajOptExample {
  void CreatePlantModel(MultibodyPlant<double>* plant) const {
    const std::string urdf_file =
        drake::FindResourceOrThrow("drake/examples/pendulum/Pendulum.urdf");
    Parser(plant).AddModels(urdf_file);
  }
};

}  // namespace pendulum
}  // namespace examples
}  // namespace idto

int main(int argc, char* argv[]) {
  gflags::ParseCommandLineFlags(&argc, &argv, true);

  idto::examples::pendulum::PendulumExample pendulum_example;
<<<<<<< HEAD
  if (FLAGS_test) {
    pendulum_example.RunExample("idto/examples/pendulum/test.yaml");
  } else {
    pendulum_example.RunExample("idto/examples/pendulum/pendulum.yaml");
  }
=======
  pendulum_example.RunExample("idto/examples/pendulum/pendulum.yaml",
                              FLAGS_test);

>>>>>>> 52e1cd6d
  return 0;
}<|MERGE_RESOLUTION|>--- conflicted
+++ resolved
@@ -31,16 +31,8 @@
   gflags::ParseCommandLineFlags(&argc, &argv, true);
 
   idto::examples::pendulum::PendulumExample pendulum_example;
-<<<<<<< HEAD
-  if (FLAGS_test) {
-    pendulum_example.RunExample("idto/examples/pendulum/test.yaml");
-  } else {
-    pendulum_example.RunExample("idto/examples/pendulum/pendulum.yaml");
-  }
-=======
   pendulum_example.RunExample("idto/examples/pendulum/pendulum.yaml",
                               FLAGS_test);
 
->>>>>>> 52e1cd6d
   return 0;
 }