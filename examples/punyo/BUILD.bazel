--- conflicted
+++ resolved
@@ -26,11 +26,7 @@
     args = ["--test"],
     data = [
         "//examples:models",
-<<<<<<< HEAD
-        ":test.yaml",
-=======
         ":punyo.yaml",
->>>>>>> 52e1cd6d
     ],
     deps = [
         "//examples:example_base",
