#include "examples/example_base.h"
#include "utils/find_resource.h"
#include <drake/common/find_resource.h>
#include <drake/geometry/proximity_properties.h>
#include <drake/multibody/parsing/parser.h>
#include <drake/multibody/plant/multibody_plant.h>
#include <gflags/gflags.h>

DEFINE_bool(test, false,
            "whether this example is being run in test mode, where we solve a "
            "simpler problem");

namespace idto {
namespace examples {
namespace punyo {

using drake::geometry::AddCompliantHydroelasticProperties;
using drake::geometry::AddContactMaterial;
using drake::geometry::Box;
using drake::geometry::Cylinder;
using drake::geometry::ProximityProperties;
using drake::geometry::Sphere;
using drake::math::RigidTransformd;
using drake::math::RollPitchYawd;
using drake::multibody::CoulombFriction;
using drake::multibody::ModelInstanceIndex;
using drake::multibody::MultibodyPlant;
using drake::multibody::Parser;
using drake::multibody::RigidBody;
using drake::multibody::SpatialInertia;
using drake::multibody::UnitInertia;
using Eigen::Vector3d;

class PunyoExample : public TrajOptExample {
 public:
  PunyoExample() {
    // Set the camera viewpoint
    const Vector3d camera_pose(0.0, 2.0, 1.0);
    const Vector3d target_pose(0.0, 0.0, 0.5);
    meshcat_->SetCameraPose(camera_pose, target_pose);
  }

 private:
  void CreatePlantModel(MultibodyPlant<double>* plant) const final {
    const drake::Vector4<double> blue(0.1, 0.3, 0.5, 1.0);
    const drake::Vector4<double> green(0.3, 0.6, 0.4, 1.0);
    const drake::Vector4<double> black(0.0, 0.0, 0.0, 1.0);

    // Add a humanoid model
    std::string sdf_file =
        idto::FindIdtoResourceOrThrow("idto/examples/models/punyoid.sdf");
    ModelInstanceIndex humanoid = Parser(plant).AddModels(sdf_file)[0];
    plant->WeldFrames(plant->world_frame(), plant->GetFrameByName("base"));
    plant->set_gravity_enabled(humanoid, false);

    // Add a free-floating ball to pick up
    ModelInstanceIndex ball_idx = plant->AddModelInstance("ball");

    const double mass = 1.0;
    const double radius = 0.2;

    const SpatialInertia<double> I(mass, Vector3d::Zero(),
                                   UnitInertia<double>::SolidSphere(radius));
    const RigidBody<double>& ball = plant->AddRigidBody("ball", ball_idx, I);

    plant->RegisterVisualGeometry(ball, RigidTransformd::Identity(),
                                  Sphere(radius), "ball_visual", blue);
    plant->RegisterCollisionGeometry(ball, RigidTransformd::Identity(),
                                     Sphere(radius), "ball_collision",
                                     CoulombFriction<double>(0.5, 0.5));

    // Add some markers to the ball so we can see its rotation
    RigidTransformd X_m1(RollPitchYawd(0, 0, 0), Vector3d(0, 0, 0));
    RigidTransformd X_m2(RollPitchYawd(M_PI_2, 0, 0), Vector3d(0, 0, 0));
    RigidTransformd X_m3(RollPitchYawd(0, M_PI_2, 0), Vector3d(0, 0, 0));
    plant->RegisterVisualGeometry(ball, X_m1,
                                  Cylinder(0.1 * radius, 2 * radius),
                                  "ball_marker_one", black);
    plant->RegisterVisualGeometry(ball, X_m2,
                                  Cylinder(0.1 * radius, 2 * radius),
                                  "ball_marker_two", black);
    plant->RegisterVisualGeometry(ball, X_m3,
                                  Cylinder(0.1 * radius, 2 * radius),
                                  "ball_marker_three", black);

    // Add the ground
    RigidTransformd X_ground(Vector3d(0.0, 0.0, -5.0));
    plant->RegisterVisualGeometry(plant->world_body(), X_ground,
                                  Box(25, 25, 10), "ground", green);
    plant->RegisterCollisionGeometry(plant->world_body(), X_ground,
                                     Box(25, 25, 10), "ground",
                                     CoulombFriction<double>(0.5, 0.5));
  }

  void CreatePlantModelForSimulation(
      MultibodyPlant<double>* plant) const final {
    const drake::Vector4<double> blue(0.1, 0.3, 0.5, 1.0);
    const drake::Vector4<double> green(0.3, 0.6, 0.4, 1.0);
    const drake::Vector4<double> black(0.0, 0.0, 0.0, 1.0);

    // Add a humanoid model
    std::string sdf_file =
        FindIdtoResourceOrThrow("idto/examples/models/punyoid.sdf");
    ModelInstanceIndex humanoid = Parser(plant).AddModels(sdf_file)[0];
    plant->WeldFrames(plant->world_frame(), plant->GetFrameByName("base"));
    plant->set_gravity_enabled(humanoid, false);

    // Add a free-floating ball to pick up
    const double mass = 1.0;
    const double radius = 0.2;
    ModelInstanceIndex ball_idx = plant->AddModelInstance("ball");
    const SpatialInertia<double> I(mass, Vector3d::Zero(),
                                   UnitInertia<double>::SolidSphere(radius));
    const RigidBody<double>& ball = plant->AddRigidBody("ball", ball_idx, I);

    plant->RegisterVisualGeometry(ball, RigidTransformd::Identity(),
                                  Sphere(radius), "ball_visual", blue);

    ProximityProperties ball_proximity;
    AddContactMaterial(3.0, {}, CoulombFriction<double>(1.5, 1.5),
                       &ball_proximity);
    AddCompliantHydroelasticProperties(0.1, 1e5, &ball_proximity);
    plant->RegisterCollisionGeometry(ball, RigidTransformd::Identity(),
                                     Sphere(radius), "ball_collision",
                                     ball_proximity);

    // Add some markers to the ball so we can see its rotation
    RigidTransformd X_m1(RollPitchYawd(0, 0, 0), Vector3d(0, 0, 0));
    RigidTransformd X_m2(RollPitchYawd(M_PI_2, 0, 0), Vector3d(0, 0, 0));
    RigidTransformd X_m3(RollPitchYawd(0, M_PI_2, 0), Vector3d(0, 0, 0));
    plant->RegisterVisualGeometry(ball, X_m1,
                                  Cylinder(0.1 * radius, 2 * radius),
                                  "ball_marker_one", black);
    plant->RegisterVisualGeometry(ball, X_m2,
                                  Cylinder(0.1 * radius, 2 * radius),
                                  "ball_marker_two", black);
    plant->RegisterVisualGeometry(ball, X_m3,
                                  Cylinder(0.1 * radius, 2 * radius),
                                  "ball_marker_three", black);

    // Add the ground
    RigidTransformd X_ground(Vector3d(0.0, 0.0, -5.0));
    plant->RegisterVisualGeometry(plant->world_body(), X_ground,
                                  Box(25, 25, 10), "ground", green);
    plant->RegisterCollisionGeometry(plant->world_body(), X_ground,
                                     Box(25, 25, 10), "ground",
                                     CoulombFriction<double>(0.5, 0.5));
  }
};

}  // namespace punyo
}  // namespace examples
}  // namespace idto

int main(int argc, char* argv[]) {
  gflags::ParseCommandLineFlags(&argc, &argv, true);

  idto::examples::punyo::PunyoExample example;
<<<<<<< HEAD
  if (FLAGS_test) {
    example.RunExample("idto/examples/punyo/test.yaml");
  } else {
    example.RunExample("idto/examples/punyo/punyo.yaml");
  }
=======
  example.RunExample("idto/examples/punyo/punyo.yaml", FLAGS_test);

>>>>>>> 52e1cd6d
  return 0;
}<|MERGE_RESOLUTION|>--- conflicted
+++ resolved
@@ -156,15 +156,7 @@
   gflags::ParseCommandLineFlags(&argc, &argv, true);
 
   idto::examples::punyo::PunyoExample example;
-<<<<<<< HEAD
-  if (FLAGS_test) {
-    example.RunExample("idto/examples/punyo/test.yaml");
-  } else {
-    example.RunExample("idto/examples/punyo/punyo.yaml");
-  }
-=======
   example.RunExample("idto/examples/punyo/punyo.yaml", FLAGS_test);
 
->>>>>>> 52e1cd6d
   return 0;
 }